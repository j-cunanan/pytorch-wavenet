--- conflicted
+++ resolved
@@ -240,10 +240,7 @@
                       num_samples,
                       first_samples=None,
                       temperature=1.,
-<<<<<<< HEAD
                       regularize=0.,
-=======
->>>>>>> 789d23aa
                       progress_callback=None,
                       progress_interval=100):
         self.eval()
@@ -275,11 +272,8 @@
 
         # generate new samples
         generated = np.array([])
-<<<<<<< HEAD
         regularizer = torch.pow(Variable(torch.arange(self.classes)) - self.classes / 2., 2)
         regularizer = regularizer.squeeze() * regularize
-=======
->>>>>>> 789d23aa
         tic = time.time()
         for i in range(num_samples):
             x = self.wavenet(input,
@@ -301,13 +295,7 @@
                 x = x.cpu()
                 x = x.data.numpy()
 
-<<<<<<< HEAD
             o = (x / self.classes) * 2. - 1
-=======
-            x = (x / self.classes) * 2. - 1
-            #o = mu_law_expansion(x, self.classes)
->>>>>>> 789d23aa
-
             generated = np.append(generated, x)
 
             # set new input
@@ -330,11 +318,8 @@
 
         self.train()
         mu_gen = mu_law_expansion(generated, self.classes)
-<<<<<<< HEAD
         return mu_gen
-=======
-        return  mu_gen
->>>>>>> 789d23aa
+
 
     def parameter_count(self):
         par = list(self.parameters())
@@ -356,7 +341,6 @@
     if use_cuda:
         model = torch.load(newest_file)
     else:
-<<<<<<< HEAD
         model = load_to_cpu(newest_file)
 
     return model
@@ -365,8 +349,4 @@
 def load_to_cpu(path):
     model = torch.load(path, map_location=lambda storage, loc: storage)
     model.cpu()
-=======
-        model = torch.load(newest_file, map_location=lambda storage, loc: storage)
-
->>>>>>> 789d23aa
     return model